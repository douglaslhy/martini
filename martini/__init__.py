"""
Mock APERTIF-like Radio Telescope Interferometry of the Neutral ISM

<<<<<<< HEAD
MARTINI is a modular package for the creation of synthetic resolved HI line 
observations (data cubes) of smoothed-particle hydrodynamics simulations of 
galaxies. The various aspects of the mock-observing process are divided 
logically into sub-modules handling the data cube, source, beam, noise, 
spectral model and SPH kernel. MARTINI is object-oriented: each sub-module
provides a class (or classes) which can be configured as desired. For most 
sub-modules, base classes are provided to allow for straightforward 
customization. Instances of each sub-module class are then given as parameters 
to the Martini class. A mock observation is then constructed by calling a 
handful of functions to execute the desired steps in the mock-observing 
process.

The package is functional and (an old version) has been used in a forthcoming 
paper (https://ui.adsabs.harvard.edu/#abs/2017arXiv170607478O/abstract). It is 
still undergoing active development and is not quite yet at the point of a 
stable release version. Things will change, bugs will happen. Any feedback is 
greatly appreciated.

See the help for martini.Martini for an example script to configure MARTINI 
=======
MARTINI is a modular package for the creation of synthetic resolved HI line
observations (data cubes) of smoothed-particle hydrodynamics simulations of
galaxies. The various aspects of the mock-observing process are divided
logically into sub-modules handling the data cube, source, beam, noise,
spectral model and SPH kernel. MARTINI is object-oriented: each sub-module
provides a class (or classes) which can be configured as desired. For most
sub-modules, base classes are provided to allow for straightforward
customization. Instances of each sub-module class are then given as parameters
to the Martini class. A mock observation is then constructed by calling a
handful of functions to execute the desired steps in the mock-observing
process.

The package is functional and (an old version) has been used in a forthcoming
paper (https://ui.adsabs.harvard.edu/#abs/2017arXiv170607478O/abstract). It is
still undergoing active development and is not quite yet at the point of a
stable release version. Things will change, bugs will happen. Any feedback is
greatly appreciated.

See the help for martini.Martini for an example script to configure MARTINI
>>>>>>> 2dcd26a8
and create a datacube. This example can be run by doing:

from martini import demo
demo()

If your use of MARTINI leads to a publication, please acknowledge this and link
<<<<<<< HEAD
to the github page, ideally specifying the version used (git commit ID). 
=======
to the github page, ideally specifying the version used (git commit ID).
>>>>>>> 2dcd26a8

Suport available via koman@astro.rug.nl.
"""

from ._martini import Martini
from ._datacube import DataCube
from ._demo import demo<|MERGE_RESOLUTION|>--- conflicted
+++ resolved
@@ -1,27 +1,6 @@
 """
 Mock APERTIF-like Radio Telescope Interferometry of the Neutral ISM
 
-<<<<<<< HEAD
-MARTINI is a modular package for the creation of synthetic resolved HI line 
-observations (data cubes) of smoothed-particle hydrodynamics simulations of 
-galaxies. The various aspects of the mock-observing process are divided 
-logically into sub-modules handling the data cube, source, beam, noise, 
-spectral model and SPH kernel. MARTINI is object-oriented: each sub-module
-provides a class (or classes) which can be configured as desired. For most 
-sub-modules, base classes are provided to allow for straightforward 
-customization. Instances of each sub-module class are then given as parameters 
-to the Martini class. A mock observation is then constructed by calling a 
-handful of functions to execute the desired steps in the mock-observing 
-process.
-
-The package is functional and (an old version) has been used in a forthcoming 
-paper (https://ui.adsabs.harvard.edu/#abs/2017arXiv170607478O/abstract). It is 
-still undergoing active development and is not quite yet at the point of a 
-stable release version. Things will change, bugs will happen. Any feedback is 
-greatly appreciated.
-
-See the help for martini.Martini for an example script to configure MARTINI 
-=======
 MARTINI is a modular package for the creation of synthetic resolved HI line
 observations (data cubes) of smoothed-particle hydrodynamics simulations of
 galaxies. The various aspects of the mock-observing process are divided
@@ -41,18 +20,13 @@
 greatly appreciated.
 
 See the help for martini.Martini for an example script to configure MARTINI
->>>>>>> 2dcd26a8
 and create a datacube. This example can be run by doing:
 
 from martini import demo
 demo()
 
 If your use of MARTINI leads to a publication, please acknowledge this and link
-<<<<<<< HEAD
-to the github page, ideally specifying the version used (git commit ID). 
-=======
 to the github page, ideally specifying the version used (git commit ID).
->>>>>>> 2dcd26a8
 
 Suport available via koman@astro.rug.nl.
 """
