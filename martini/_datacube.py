--- conflicted
+++ resolved
@@ -4,28 +4,15 @@
 
 HIfreq = 1.420405751E9 * U.Hz
 
-<<<<<<< HEAD
-
-class DataCube():
-=======
->>>>>>> 2dcd26a8
 
 class DataCube():
     """
     Handles creation and management of the data cube itself.
-<<<<<<< HEAD
-    
+
     Basic usage simply involves initializing with the parameters listed below.
     More advanced usage might arise if designing custom classes for other sub-
     modules, especially beams.
-    
-=======
-
-    Basic usage simply involves initializing with the parameters listed below.
-    More advanced usage might arise if designing custom classes for other sub-
-    modules, especially beams.
-
->>>>>>> 2dcd26a8
+
     Parameters
     ----------
     n_px_x : int
@@ -33,51 +20,35 @@
 
     n_px_y : int
         Pixel count along the y (Dec) axis. Even integers strongly preferred.
-    
+
     n_channels : int
         Number of channels along the spectral axis.
-    
+
     px_size : astropy.units.Quantity, with dimensions of angle
         Angular scale of one pixel.
-    
+
     channel_width : astropy.units.Quantity, with dimensions of velocity
         Step size along the spectral axis. Must be provided as a velocity.
-    
+
     velocity_centre : astropy.units.Quantity, with dimensions of velocity
         Velocity of the central channel along the spectral axis.
-    
+
     ra : astropy.units.Quantity, with dimensions of angle
         Right ascension of the cube centroid.
-    
+
     dec : astropy.units.Quantity, with dimensions of angle
         Declination of the cube centroid.
-    
+
     Returns
     -------
     out : DataCube
         An appropriately configured DataCube object.
-    
+
     Examples
     --------
     TODO
-    
+
     """
-<<<<<<< HEAD
-    
-    def __init__(
-            self, 
-            n_px_x = 256, 
-            n_px_y = 256, 
-            n_channels = 64, 
-            px_size = 15. * U.arcsec, 
-            channel_width = 4. * U.km * U.s ** -1,
-            velocity_centre = 0. * U.km * U.s ** -1,
-            ra = 0. * U.deg,
-            dec = 0. * U.deg
-    ):
-        
-        datacube_unit = U.Jy * U.pix ** -2
-=======
 
     def __init__(self,
                  n_px_x=256,
@@ -90,7 +61,6 @@
                  dec=0. * U.deg):
 
         datacube_unit = U.Jy * U.pix**-2
->>>>>>> 2dcd26a8
         self._array = np.zeros((n_px_x, n_px_y, n_channels, 1)) * datacube_unit
         self.n_px_x, self.n_px_y, self.n_channels = n_px_x, n_px_y, n_channels
         self.px_size = px_size
@@ -117,25 +87,14 @@
             self.velocity_centre.to(self.units[2]).value
         ]
         self.wcs.wcs.ctype = ['RA---TAN', 'DEC--TAN', 'VELO-OBS']
-<<<<<<< HEAD
-        self.wcs = wcs.utils.add_stokes_axis_to_wcs(
-            self.wcs,
-            self.wcs.wcs.naxis
-        )
-        self._channel_mids()
-        self._channel_edges()
-        self._freq_channel_mode = False
-        
-=======
         self.wcs = wcs.utils.add_stokes_axis_to_wcs(self.wcs,
                                                     self.wcs.wcs.naxis)
         self._channel_mids()
         self._channel_edges()
         self._freq_channel_mode = False
 
->>>>>>> 2dcd26a8
-        return
-    
+        return
+
     def _channel_mids(self):
         """
         Calculate the centres of the channels from the coordinate system.
@@ -145,7 +104,7 @@
             np.arange(self.n_channels), np.zeros(self.n_channels),
             0)[2] * self.units[2]
         return
-    
+
     def _channel_edges(self):
         """
         Calculate the edges of the channels from the coordinate system.
@@ -155,18 +114,18 @@
             np.arange(self.n_channels + 1) - .5, np.zeros(self.n_channels + 1),
             0)[2] * self.units[2]
         return
-    
+
     def spatial_slices(self):
         """
         Return an iterator over the spatial 'slices' of the cube.
-        
+
         Returns
         -------
         out : iterator
             Iterator over the spatial 'slices' of the cube.
         """
         return iter(self._array[..., 0].transpose((2, 0, 1)))
-    
+
     def spectra(self):
         """
         Return an iterator over the spectra (one in each spatial pixel).
@@ -176,14 +135,9 @@
         out : iterator
             Iterator over the spectra (one in each spatial pixel).
         """
-<<<<<<< HEAD
-        return iter(self._array[..., 0].reshape(self.n_px_x * self.n_px_y, self.n_channels))
-    
-=======
         return iter(self._array[..., 0].reshape(self.n_px_x * self.n_px_y,
                                                 self.n_channels))
 
->>>>>>> 2dcd26a8
     def freq_channels(self):
         """
         Convert spectral axis to frequency units.
@@ -191,10 +145,7 @@
         if self._freq_channel_mode:
             return
         else:
-<<<<<<< HEAD
-=======
-
->>>>>>> 2dcd26a8
+
             def convert_to_Hz(q):
                 return q.to(U.Hz, equivalencies=U.doppler_radio(HIfreq))
             self.wcs.wcs.cdelt[2] = \
@@ -209,7 +160,7 @@
             self._channel_edges()
             self._freq_channel_mode = True
             return
-        
+
     def velocity_channels(self):
         """
         Convert spectral axis (back) to velocity units.
@@ -217,10 +168,7 @@
         if not self._freq_channel_mode:
             return
         else:
-<<<<<<< HEAD
-=======
-
->>>>>>> 2dcd26a8
+
             def convert_to_ms(q):
                 return q.to(U.m / U.s, equivalencies=U.doppler_radio(HIfreq))
             self.wcs.wcs.cdelt[2] = \
@@ -235,18 +183,6 @@
             self._channel_edges()
             self._freq_channel_mode = False
             return
-<<<<<<< HEAD
-          
-    def add_pad(self, pad):
-        """
-        Resize the cube to add a padding region in the spatial direction. 
-        
-        Accurate convolution with a beam requires a cube padded according to 
-        the size of the beam kernel (its representation sampled on a grid with
-        the same spacing). The beam class is required to handle defining the 
-        size of pad required.
-        
-=======
 
     def add_pad(self, pad):
         """
@@ -257,21 +193,16 @@
         the same spacing). The beam class is required to handle defining the
         size of pad required.
 
->>>>>>> 2dcd26a8
         Parameters
         ----------
         pad : tuple or other sequence of length 2
             Number of pixels to add in the x (RA) and y (Dec) directions.
-<<<<<<< HEAD
-        
-=======
-
->>>>>>> 2dcd26a8
+
         See Also
         ----------
         drop_pad
         """
-        
+
         tmp = self._array
         self._array = np.zeros((self.n_px_x + pad[0] * 2,
                                 self.n_px_y + pad[1] * 2, self.n_channels, 1))
@@ -284,17 +215,10 @@
     def drop_pad(self):
         """
         Remove the padding added using add_pad.
-<<<<<<< HEAD
-        
-        After convolution, the pad region contains meaningless information and 
-        can be discarded.
-        
-=======
 
         After convolution, the pad region contains meaningless information and
         can be discarded.
 
->>>>>>> 2dcd26a8
         See Also
         --------
         add_pad
@@ -302,39 +226,24 @@
 
         if (self.padx == 0) and (self.pady == 0):
             return
-<<<<<<< HEAD
-        self._array = self._array[
-            self.padx:-self.padx,
-            self.pady:-self.pady,
-            ...
-        ]
-=======
         self._array = self._array[self.padx:-self.padx, self.pady:-self.pady,
                                   ...]
->>>>>>> 2dcd26a8
         self.wcs.wcs.crpix -= np.array([self.padx, self.pady, 0, 0])
         self.padx, self.pady = 0, 0
         return
-    
+
     def copy(self):
         """
         Produce a copy of the DataCube.
-<<<<<<< HEAD
-        
-        May be especially useful to create multiple datacubes with differing 
-        intermediate steps.
-        
-=======
 
         May be especially useful to create multiple datacubes with differing
         intermediate steps.
 
->>>>>>> 2dcd26a8
         Returns
         -------
         out : DataCube
             Copy of the DataCube object.
-        
+
         Examples
         --------
         TODO
@@ -346,11 +255,11 @@
         copy.wcs = self.wcs
         copy._array = self._array.copy()
         return copy
-    
+
     def __repr__(self):
         """
         Print the contents of the data cube array itself.
-        
+
         Returns
         -------
         out : string
