from martini import Martini, DataCube
from martini.beams import GaussianBeam
from martini.noise import GaussianNoise
from martini.spectral_models import GaussianSpectrum
from martini.sph_kernels import DiracDeltaKernel
from martini.sources import SPHSource
import astropy.units as U
import numpy as np
from scipy.optimize import fsolve


def demo(cubefile='testcube.fits', beamfile='testbeam.fits'):
    """
    Demonstrates basic usage of MARTINI.
<<<<<<< HEAD
    
    Creates a (very!) crude toy model of a galaxy with a linearly rising 
    rotation curve, exponential disk profile, exponential vertical structure. A 
    basic configuration of MARTINI is initialized and used to create and output
    a datacube and an image of the beam.
    
=======

    Creates a (very!) crude toy model of a galaxy with a linearly rising
    rotation curve, exponential disk profile, exponential vertical structure. A
    basic configuration of MARTINI is initialized and used to create and output
    a datacube and an image of the beam.

>>>>>>> 2dcd26a8
    Parameters
    ----------
    cubefile : string
        File to write demonstration datacube.

    beamfile : string
        File to write demonstration beam.
    """
<<<<<<< HEAD
    
=======

>>>>>>> 2dcd26a8
    # ------make a toy galaxy----------
    N = 1000
    phi = np.random.rand(N) * 2 * np.pi
    r = []
    for L in np.random.rand(N):
        def f(r): L - np.power(r, 2) * np.exp(-r)
        r.append(fsolve(f, 1.)[0])
    r = np.array(r)
    # exponential disk
<<<<<<< HEAD
    r *= 3 / np.sort(r)[N // 2] 
=======
    r *= 3 / np.sort(r)[N // 2]
>>>>>>> 2dcd26a8
    z = -np.log(np.random.rand(N))
    # exponential scale height
    z *= .5 / np.sort(z)[N // 2] * np.sign(np.random.rand(N) - .5)
    x = r * np.cos(phi)
    y = r * np.sin(phi)
    xyz_g = np.vstack((x, y, z)) * U.kpc
    # linear rotation curve
    vphi = 100 * r / 6.
    vx = -vphi * np.sin(phi)
    vy = vphi * np.cos(phi)
    # small pure random z velocities
<<<<<<< HEAD
    vz = (np.random.rand(N) * 2. - 1.) * 5 
=======
    vz = (np.random.rand(N) * 2. - 1.) * 5
>>>>>>> 2dcd26a8
    vxyz_g = np.vstack((vx, vy, vz)) * U.km * U.s ** -1
    T_g = np.ones(N) * 8E3 * U.K
    mHI_g = np.ones(N) / N * 5.E9 * U.Msun
    # ~mean interparticle spacing smoothing
<<<<<<< HEAD
    hsm_g = np.ones(N) * 2 / np.sqrt(N) * U.kpc 
    # ---------------------------------
    
=======
    hsm_g = np.ones(N) * 2 / np.sqrt(N) * U.kpc
    # ---------------------------------

>>>>>>> 2dcd26a8
    source = SPHSource(
        distance=5. * U.Mpc,
        rotation={'L_coords': (60. * U.deg, 0. * U.deg)},
        ra=0. * U.deg,
        dec=0. * U.deg,
        h=.7,
        T_g=T_g,
        mHI_g=mHI_g,
        xyz_g=xyz_g,
        vxyz_g=vxyz_g,
        hsm_g=hsm_g
    )
    
    datacube = DataCube(
        n_px_x=128,
        n_px_y=128,
        n_channels=32,
        px_size=10. * U.arcsec,
        channel_width=10. * U.km * U.s ** -1,
        velocity_centre=source.vsys
    )
    
    beam = GaussianBeam(
        bmaj=30. * U.arcsec,
        bmin=30. * U.arcsec,
        bpa=0. * U.deg,
        truncate=4.
    )
    
    noise = GaussianNoise(
        rms=3.E-4 * U.Jy * U.arcsec ** -2
    )
    
    spectral_model = GaussianSpectrum(
        sigma=7 * U.km * U.s ** -1
    )
    
    sph_kernel = DiracDeltaKernel()
    
    M = Martini(
        source=source,
        datacube=datacube,
        beam=beam,
        noise=noise,
        spectral_model=spectral_model,
        sph_kernel=sph_kernel
    )
    
    M.insert_source_in_cube()
    M.add_noise()
    M.convolve_beam()
    M.write_beam_fits(beamfile, channels='velocity')
    M.write_fits(cubefile, channels='velocity')

    return<|MERGE_RESOLUTION|>--- conflicted
+++ resolved
@@ -12,21 +12,12 @@
 def demo(cubefile='testcube.fits', beamfile='testbeam.fits'):
     """
     Demonstrates basic usage of MARTINI.
-<<<<<<< HEAD
-    
-    Creates a (very!) crude toy model of a galaxy with a linearly rising 
-    rotation curve, exponential disk profile, exponential vertical structure. A 
-    basic configuration of MARTINI is initialized and used to create and output
-    a datacube and an image of the beam.
-    
-=======
 
     Creates a (very!) crude toy model of a galaxy with a linearly rising
     rotation curve, exponential disk profile, exponential vertical structure. A
     basic configuration of MARTINI is initialized and used to create and output
     a datacube and an image of the beam.
 
->>>>>>> 2dcd26a8
     Parameters
     ----------
     cubefile : string
@@ -35,11 +26,7 @@
     beamfile : string
         File to write demonstration beam.
     """
-<<<<<<< HEAD
-    
-=======
 
->>>>>>> 2dcd26a8
     # ------make a toy galaxy----------
     N = 1000
     phi = np.random.rand(N) * 2 * np.pi
@@ -49,11 +36,7 @@
         r.append(fsolve(f, 1.)[0])
     r = np.array(r)
     # exponential disk
-<<<<<<< HEAD
-    r *= 3 / np.sort(r)[N // 2] 
-=======
     r *= 3 / np.sort(r)[N // 2]
->>>>>>> 2dcd26a8
     z = -np.log(np.random.rand(N))
     # exponential scale height
     z *= .5 / np.sort(z)[N // 2] * np.sign(np.random.rand(N) - .5)
@@ -65,24 +48,14 @@
     vx = -vphi * np.sin(phi)
     vy = vphi * np.cos(phi)
     # small pure random z velocities
-<<<<<<< HEAD
-    vz = (np.random.rand(N) * 2. - 1.) * 5 
-=======
     vz = (np.random.rand(N) * 2. - 1.) * 5
->>>>>>> 2dcd26a8
     vxyz_g = np.vstack((vx, vy, vz)) * U.km * U.s ** -1
     T_g = np.ones(N) * 8E3 * U.K
     mHI_g = np.ones(N) / N * 5.E9 * U.Msun
     # ~mean interparticle spacing smoothing
-<<<<<<< HEAD
-    hsm_g = np.ones(N) * 2 / np.sqrt(N) * U.kpc 
-    # ---------------------------------
-    
-=======
     hsm_g = np.ones(N) * 2 / np.sqrt(N) * U.kpc
     # ---------------------------------
 
->>>>>>> 2dcd26a8
     source = SPHSource(
         distance=5. * U.Mpc,
         rotation={'L_coords': (60. * U.deg, 0. * U.deg)},
@@ -95,7 +68,7 @@
         vxyz_g=vxyz_g,
         hsm_g=hsm_g
     )
-    
+
     datacube = DataCube(
         n_px_x=128,
         n_px_y=128,
@@ -104,24 +77,24 @@
         channel_width=10. * U.km * U.s ** -1,
         velocity_centre=source.vsys
     )
-    
+
     beam = GaussianBeam(
         bmaj=30. * U.arcsec,
         bmin=30. * U.arcsec,
         bpa=0. * U.deg,
         truncate=4.
     )
-    
+
     noise = GaussianNoise(
         rms=3.E-4 * U.Jy * U.arcsec ** -2
     )
-    
+
     spectral_model = GaussianSpectrum(
         sigma=7 * U.km * U.s ** -1
     )
-    
+
     sph_kernel = DiracDeltaKernel()
-    
+
     M = Martini(
         source=source,
         datacube=datacube,
@@ -130,7 +103,7 @@
         spectral_model=spectral_model,
         sph_kernel=sph_kernel
     )
-    
+
     M.insert_source_in_cube()
     M.add_noise()
     M.convolve_beam()
